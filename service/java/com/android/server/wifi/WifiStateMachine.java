--- conflicted
+++ resolved
@@ -3489,14 +3489,10 @@
                 }
             } else {
                 enableBackgroundScan(false);
-<<<<<<< HEAD
                 if (useHalBasedAutoJoinOffload()) {
                     // don't try stop Gscan if it is not enabled
                     stopGScan("ScreenOffStop(enableBackground=" + mLegacyPnoEnabled + ") ");
                 }
-=======
-                stopGScan("ScreenOffStop(enableBackground=" + mLegacyPnoEnabled + ") ");
->>>>>>> 034205ec
             }
         }
         if (DBG) logd("backgroundScan enabled=" + mLegacyPnoEnabled);
