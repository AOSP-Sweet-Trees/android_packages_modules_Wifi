/*
 * Copyright (C) 2016 The Android Open Source Project
 *
 * Licensed under the Apache License, Version 2.0 (the "License");
 * you may not use this file except in compliance with the License.
 * You may obtain a copy of the License at
 *
 *      http://www.apache.org/licenses/LICENSE-2.0
 *
 * Unless required by applicable law or agreed to in writing, software
 * distributed under the License is distributed on an "AS IS" BASIS,
 * WITHOUT WARRANTIES OR CONDITIONS OF ANY KIND, either express or implied.
 * See the License for the specific language governing permissions and
 * limitations under the License.
 */

package com.android.server.wifi.nan;

import static org.hamcrest.core.IsEqual.equalTo;
import static org.junit.Assert.assertEquals;
import static org.mockito.Matchers.any;
import static org.mockito.Matchers.anyInt;
import static org.mockito.Matchers.anyString;
import static org.mockito.Matchers.eq;
import static org.mockito.Matchers.isNull;
import static org.mockito.Mockito.inOrder;
import static org.mockito.Mockito.verify;
import static org.mockito.Mockito.verifyNoMoreInteractions;
import static org.mockito.Mockito.when;

import android.content.Context;
import android.net.wifi.RttManager;
import android.net.wifi.nan.ConfigRequest;
<<<<<<< HEAD
import android.net.wifi.nan.PublishConfig;
import android.net.wifi.nan.SubscribeConfig;
=======
import android.net.wifi.nan.IWifiNanEventCallback;
import android.net.wifi.nan.IWifiNanManager;
import android.net.wifi.nan.IWifiNanSessionCallback;
import android.net.wifi.nan.PublishConfig;
import android.net.wifi.nan.SubscribeConfig;
import android.net.wifi.nan.WifiNanEventCallback;
import android.net.wifi.nan.WifiNanManager;
import android.net.wifi.nan.WifiNanPublishSession;
import android.net.wifi.nan.WifiNanSessionCallback;
import android.net.wifi.nan.WifiNanSubscribeSession;
import android.os.IBinder;
>>>>>>> 2139cda1
import android.os.Parcel;
import android.os.test.TestLooper;
import android.test.suitebuilder.annotation.SmallTest;
import android.util.Base64;

import libcore.util.HexEncoding;

import org.json.JSONObject;
import org.junit.Before;
import org.junit.Rule;
import org.junit.Test;
import org.junit.rules.ErrorCollector;
import org.mockito.ArgumentCaptor;
import org.mockito.InOrder;
import org.mockito.Mock;
import org.mockito.MockitoAnnotations;

/**
 * Unit test harness for WifiNanManager class.
 */
@SmallTest
public class WifiNanManagerTest {
    private WifiNanManager mDut;
    private TestLooper mMockLooper;

    @Rule
    public ErrorCollector collector = new ErrorCollector();

    @Mock
    public Context mockContext;

    @Mock
    public WifiNanEventCallback mockCallback;

    @Mock
    public WifiNanSessionCallback mockSessionCallback;

    @Mock
    public IWifiNanManager mockNanService;

    @Mock
    public WifiNanPublishSession mockPublishSession;

    @Mock
    public WifiNanSubscribeSession mockSubscribeSession;

    @Mock
    public RttManager.RttListener mockRttListener;

    @Before
    public void setUp() throws Exception {
        MockitoAnnotations.initMocks(this);

        mDut = new WifiNanManager(mockContext, mockNanService);
        mMockLooper = new TestLooper();
    }

    /*
     * Straight pass-through tests
     */

    /**
     * Validate pass-through of enableUsage() API.
     */
    @Test
    public void testEnableUsage() throws Exception {
        mDut.enableUsage();

        verify(mockNanService).enableUsage();
    }

    /**
     * Validate pass-through of disableUsage() API.
     */
    @Test
    public void testDisableUsage() throws Exception {
        mDut.disableUsage();

        verify(mockNanService).disableUsage();
    }

    /**
     * Validate pass-through of isUsageEnabled() API.
     */
    @Test
    public void testIsUsageEnable() throws Exception {
        mDut.isUsageEnabled();

        verify(mockNanService).isUsageEnabled();
    }

    /*
     * WifiNanEventCallbackProxy Tests
     */

    /**
     * Validate the successful connect flow: (1) try subscribing (2) connect +
     * success (3) publish, (4) disconnect (5) try publishing (6) connect again
     */
    @Test
    public void testConnectFlow() throws Exception {
        final int clientId = 4565;

        when(mockNanService.connect(any(IBinder.class), anyString(),
                any(IWifiNanEventCallback.class), any(ConfigRequest.class))).thenReturn(clientId);

        InOrder inOrder = inOrder(mockCallback, mockSessionCallback, mockNanService);
        ArgumentCaptor<IWifiNanEventCallback> clientProxyCallback = ArgumentCaptor
                .forClass(IWifiNanEventCallback.class);
        ArgumentCaptor<IBinder> binder = ArgumentCaptor.forClass(IBinder.class);

        // (1) try subscribing on an unconnected manager: fails silently
        mDut.subscribe(new SubscribeConfig.Builder().build(), mockSessionCallback);

        // (2) connect + success
        mDut.connect(mMockLooper.getLooper(), mockCallback);
        inOrder.verify(mockNanService).connect(binder.capture(), anyString(),
                clientProxyCallback.capture(), (ConfigRequest) isNull());
        clientProxyCallback.getValue().onConnectSuccess();
        mMockLooper.dispatchAll();
        inOrder.verify(mockCallback).onConnectSuccess();

        // (3) publish - should succeed
        PublishConfig publishConfig = new PublishConfig.Builder().build();
        mDut.publish(publishConfig, mockSessionCallback);
        inOrder.verify(mockNanService).publish(eq(clientId), eq(publishConfig),
                any(IWifiNanSessionCallback.class));

        // (4) disconnect
        mDut.disconnect();
        inOrder.verify(mockNanService).disconnect(eq(clientId), eq(binder.getValue()));

        // (5) try publishing again - fails silently
        mDut.publish(new PublishConfig.Builder().build(), mockSessionCallback);

        // (6) connect
        mDut.connect(mMockLooper.getLooper(), mockCallback);
        inOrder.verify(mockNanService).connect(binder.capture(), anyString(),
                any(IWifiNanEventCallback.class), (ConfigRequest) isNull());

        verifyNoMoreInteractions(mockCallback, mockSessionCallback, mockNanService);
    }

    /**
     * Validate the failed connect flow: (1) connect + failure, (2) try
     * publishing (3) connect + success (4) subscribe
     */
    @Test
    public void testConnectFailure() throws Exception {
        final int clientId = 4565;
        final int reason = WifiNanEventCallback.REASON_OTHER;

        when(mockNanService.connect(any(IBinder.class), anyString(),
                any(IWifiNanEventCallback.class), any(ConfigRequest.class))).thenReturn(clientId);

        InOrder inOrder = inOrder(mockCallback, mockSessionCallback, mockNanService);
        ArgumentCaptor<IWifiNanEventCallback> clientProxyCallback = ArgumentCaptor
                .forClass(IWifiNanEventCallback.class);

        // (1) connect + failure
        mDut.connect(mMockLooper.getLooper(), mockCallback);
        inOrder.verify(mockNanService).connect(any(IBinder.class), anyString(),
                clientProxyCallback.capture(), (ConfigRequest) isNull());
        clientProxyCallback.getValue().onConnectFail(reason);
        mMockLooper.dispatchAll();
        inOrder.verify(mockCallback).onConnectFail(reason);

        // (2) try publishing - silent failure (since already know that no
        // connection)
        mDut.publish(new PublishConfig.Builder().build(), mockSessionCallback);

        // (3) connect + success
        mDut.connect(mMockLooper.getLooper(), mockCallback);
        inOrder.verify(mockNanService).connect(any(IBinder.class), anyString(),
                clientProxyCallback.capture(), (ConfigRequest) isNull());
        clientProxyCallback.getValue().onConnectSuccess();
        mMockLooper.dispatchAll();
        inOrder.verify(mockCallback).onConnectSuccess();

        // (4) subscribe: should succeed
        SubscribeConfig subscribeConfig = new SubscribeConfig.Builder().build();
        mDut.subscribe(subscribeConfig, mockSessionCallback);
        inOrder.verify(mockNanService).subscribe(eq(clientId), eq(subscribeConfig),
                any(IWifiNanSessionCallback.class));

        verifyNoMoreInteractions(mockCallback, mockSessionCallback, mockNanService);
    }

    /**
     * Validate that cannot call connect on an existing connection: (1) connect
     * + success, (2) try connect again
     */
    @Test
    public void testInvalidConnectSequence() throws Exception {
        final int clientId = 4565;

        when(mockNanService.connect(any(IBinder.class), anyString(),
                any(IWifiNanEventCallback.class), any(ConfigRequest.class))).thenReturn(clientId);

        InOrder inOrder = inOrder(mockCallback, mockSessionCallback, mockNanService);
        ArgumentCaptor<IWifiNanEventCallback> clientProxyCallback = ArgumentCaptor
                .forClass(IWifiNanEventCallback.class);

        // (1) connect + success
        mDut.connect(mMockLooper.getLooper(), mockCallback);
        inOrder.verify(mockNanService).connect(any(IBinder.class), anyString(),
                clientProxyCallback.capture(), (ConfigRequest) isNull());
        clientProxyCallback.getValue().onConnectSuccess();
        mMockLooper.dispatchAll();
        inOrder.verify(mockCallback).onConnectSuccess();

        // (2) connect - forward to service (though will fail silently)
        mDut.connect(mMockLooper.getLooper(), mockCallback);
        inOrder.verify(mockNanService).connect(any(IBinder.class), anyString(),
                clientProxyCallback.capture(), (ConfigRequest) isNull());

        verifyNoMoreInteractions(mockCallback, mockSessionCallback, mockNanService);
    }

    /*
     * WifiNanSessionCallbackProxy Tests
     */

    /**
     * Validate the publish flow: (0) connect + success, (1) publish, (2)
     * success creates session, (3) pass through everything, (4) update publish
     * through session, (5) terminate locally, (6) try another command -
     * ignored.
     */
    @Test
    public void testPublishFlow() throws Exception {
        final int clientId = 4565;
        final int sessionId = 123;
        final ConfigRequest configRequest = new ConfigRequest.Builder().build();
        final PublishConfig publishConfig = new PublishConfig.Builder().build();
        final int peerId = 873;
        final String string1 = "hey from here...";
        final String string2 = "some other arbitrary string...";
        final int messageId = 2123;
        final int reason = WifiNanSessionCallback.REASON_OTHER;

        when(mockNanService.connect(any(IBinder.class), anyString(),
                any(IWifiNanEventCallback.class), eq(configRequest))).thenReturn(clientId);

        InOrder inOrder = inOrder(mockCallback, mockSessionCallback, mockNanService,
                mockPublishSession);
        ArgumentCaptor<IWifiNanEventCallback> clientProxyCallback = ArgumentCaptor
                .forClass(IWifiNanEventCallback.class);
        ArgumentCaptor<IWifiNanSessionCallback> sessionProxyCallback = ArgumentCaptor
                .forClass(IWifiNanSessionCallback.class);
        ArgumentCaptor<WifiNanPublishSession> publishSession = ArgumentCaptor
                .forClass(WifiNanPublishSession.class);

        // (0) connect + success
        mDut.connect(mMockLooper.getLooper(), configRequest, mockCallback);
        inOrder.verify(mockNanService).connect(any(IBinder.class), anyString(),
                clientProxyCallback.capture(), eq(configRequest));
        clientProxyCallback.getValue().onConnectSuccess();
        mMockLooper.dispatchAll();
        inOrder.verify(mockCallback).onConnectSuccess();

        // (1) publish
        mDut.publish(publishConfig, mockSessionCallback);
        inOrder.verify(mockNanService).publish(eq(clientId), eq(publishConfig),
                sessionProxyCallback.capture());

        // (2) publish session created
        sessionProxyCallback.getValue().onSessionStarted(sessionId);
        mMockLooper.dispatchAll();
        inOrder.verify(mockSessionCallback).onPublishStarted(publishSession.capture());

        // (3) ...
        publishSession.getValue().sendMessage(peerId, string1.getBytes(), messageId);
        sessionProxyCallback.getValue().onMatch(peerId, string1.getBytes(), string2.getBytes());
        sessionProxyCallback.getValue().onMessageReceived(peerId, string1.getBytes());
        sessionProxyCallback.getValue().onMessageSendFail(messageId, reason);
        sessionProxyCallback.getValue().onMessageSendSuccess(messageId);
        mMockLooper.dispatchAll();

        inOrder.verify(mockNanService).sendMessage(eq(clientId), eq(sessionId), eq(peerId),
                eq(string1.getBytes()), eq(messageId), eq(0));
        inOrder.verify(mockSessionCallback).onMatch(eq(peerId), eq(string1.getBytes()),
                eq(string2.getBytes()));
        inOrder.verify(mockSessionCallback).onMessageReceived(eq(peerId), eq(string1.getBytes()));
        inOrder.verify(mockSessionCallback).onMessageSendFail(eq(messageId), eq(reason));
        inOrder.verify(mockSessionCallback).onMessageSendSuccess(eq(messageId));

        // (4) update publish
        publishSession.getValue().updatePublish(publishConfig);
        sessionProxyCallback.getValue().onSessionConfigFail(reason);
        mMockLooper.dispatchAll();
        inOrder.verify(mockNanService).updatePublish(eq(clientId), eq(sessionId),
                eq(publishConfig));
        inOrder.verify(mockSessionCallback).onSessionConfigFail(eq(reason));

        // (5) terminate
        publishSession.getValue().terminate();
        mMockLooper.dispatchAll();
        inOrder.verify(mockNanService).terminateSession(clientId, sessionId);

        // (6) try an update (nothing)
        publishSession.getValue().updatePublish(publishConfig);
        mMockLooper.dispatchAll();

        verifyNoMoreInteractions(mockCallback, mockSessionCallback, mockNanService,
                mockPublishSession);
    }

    /**
     * Validate race condition of session terminate and session action: (1)
     * connect, (2) publish success + terminate, (3) update.
     */
    @Test
    public void testPublishRemoteTerminate() throws Exception {
        final int clientId = 4565;
        final int sessionId = 123;
        final ConfigRequest configRequest = new ConfigRequest.Builder().build();
        final PublishConfig publishConfig = new PublishConfig.Builder().build();
        final int reason = WifiNanSessionCallback.TERMINATE_REASON_DONE;

        when(mockNanService.connect(any(IBinder.class), anyString(),
                any(IWifiNanEventCallback.class), eq(configRequest))).thenReturn(clientId);

        InOrder inOrder = inOrder(mockCallback, mockSessionCallback, mockNanService,
                mockPublishSession);
        ArgumentCaptor<IWifiNanEventCallback> clientProxyCallback = ArgumentCaptor
                .forClass(IWifiNanEventCallback.class);
        ArgumentCaptor<IWifiNanSessionCallback> sessionProxyCallback = ArgumentCaptor
                .forClass(IWifiNanSessionCallback.class);
        ArgumentCaptor<WifiNanPublishSession> publishSession = ArgumentCaptor
                .forClass(WifiNanPublishSession.class);

        // (1) connect successfully
        mDut.connect(mMockLooper.getLooper(), configRequest, mockCallback);
        inOrder.verify(mockNanService).connect(any(IBinder.class), anyString(),
                clientProxyCallback.capture(), eq(configRequest));
        clientProxyCallback.getValue().onConnectSuccess();
        mMockLooper.dispatchAll();
        inOrder.verify(mockCallback).onConnectSuccess();

        // (2) publish: successfully - then terminated
        mDut.publish(publishConfig, mockSessionCallback);
        inOrder.verify(mockNanService).publish(eq(clientId), eq(publishConfig),
                sessionProxyCallback.capture());
        sessionProxyCallback.getValue().onSessionStarted(sessionId);
        sessionProxyCallback.getValue().onSessionTerminated(reason);
        mMockLooper.dispatchAll();
        inOrder.verify(mockSessionCallback).onPublishStarted(publishSession.capture());
        inOrder.verify(mockSessionCallback).onSessionTerminated(reason);

        // (3) failure when trying to update: NOP
        publishSession.getValue().updatePublish(publishConfig);

        verifyNoMoreInteractions(mockCallback, mockSessionCallback, mockNanService,
                mockPublishSession);
    }

    /**
     * Validate the subscribe flow: (0) connect + success, (1) subscribe, (2)
     * success creates session, (3) pass through everything, (4) update
     * subscribe through session, (5) terminate locally, (6) try another command
     * - ignored.
     */
    @Test
    public void testSubscribeFlow() throws Exception {
        final int clientId = 4565;
        final int sessionId = 123;
        final ConfigRequest configRequest = new ConfigRequest.Builder().build();
        final SubscribeConfig subscribeConfig = new SubscribeConfig.Builder().build();
        final int peerId = 873;
        final String string1 = "hey from here...";
        final String string2 = "some other arbitrary string...";
        final int messageId = 2123;
        final int reason = WifiNanSessionCallback.REASON_OTHER;

        when(mockNanService.connect(any(IBinder.class), anyString(),
                any(IWifiNanEventCallback.class), eq(configRequest))).thenReturn(clientId);

        InOrder inOrder = inOrder(mockCallback, mockSessionCallback, mockNanService,
                mockSubscribeSession);
        ArgumentCaptor<IWifiNanEventCallback> clientProxyCallback = ArgumentCaptor
                .forClass(IWifiNanEventCallback.class);
        ArgumentCaptor<IWifiNanSessionCallback> sessionProxyCallback = ArgumentCaptor
                .forClass(IWifiNanSessionCallback.class);
        ArgumentCaptor<WifiNanSubscribeSession> subscribeSession = ArgumentCaptor
                .forClass(WifiNanSubscribeSession.class);

        // (0) connect + success
        mDut.connect(mMockLooper.getLooper(), configRequest, mockCallback);
        inOrder.verify(mockNanService).connect(any(IBinder.class), anyString(),
                clientProxyCallback.capture(), eq(configRequest));
        clientProxyCallback.getValue().onConnectSuccess();
        mMockLooper.dispatchAll();
        inOrder.verify(mockCallback).onConnectSuccess();

        // (1) subscribe
        mDut.subscribe(subscribeConfig, mockSessionCallback);
        inOrder.verify(mockNanService).subscribe(eq(clientId), eq(subscribeConfig),
                sessionProxyCallback.capture());

        // (2) subscribe session created
        sessionProxyCallback.getValue().onSessionStarted(sessionId);
        mMockLooper.dispatchAll();
        inOrder.verify(mockSessionCallback).onSubscribeStarted(subscribeSession.capture());

        // (3) ...
        subscribeSession.getValue().sendMessage(peerId, string1.getBytes(), messageId);
        sessionProxyCallback.getValue().onMatch(peerId, string1.getBytes(), string2.getBytes());
        sessionProxyCallback.getValue().onMessageReceived(peerId, string1.getBytes());
        sessionProxyCallback.getValue().onMessageSendFail(messageId, reason);
        sessionProxyCallback.getValue().onMessageSendSuccess(messageId);
        mMockLooper.dispatchAll();

        inOrder.verify(mockNanService).sendMessage(eq(clientId), eq(sessionId), eq(peerId),
                eq(string1.getBytes()), eq(messageId), eq(0));
        inOrder.verify(mockSessionCallback).onMatch(eq(peerId), eq(string1.getBytes()),
                eq(string2.getBytes()));
        inOrder.verify(mockSessionCallback).onMessageReceived(eq(peerId), eq(string1.getBytes()));
        inOrder.verify(mockSessionCallback).onMessageSendFail(eq(messageId), eq(reason));
        inOrder.verify(mockSessionCallback).onMessageSendSuccess(eq(messageId));

        // (4) update subscribe
        subscribeSession.getValue().updateSubscribe(subscribeConfig);
        sessionProxyCallback.getValue().onSessionConfigFail(reason);
        mMockLooper.dispatchAll();
        inOrder.verify(mockNanService).updateSubscribe(eq(clientId), eq(sessionId),
                eq(subscribeConfig));
        inOrder.verify(mockSessionCallback).onSessionConfigFail(eq(reason));

        // (5) terminate
        subscribeSession.getValue().terminate();
        mMockLooper.dispatchAll();
        inOrder.verify(mockNanService).terminateSession(clientId, sessionId);

        // (6) try an update (nothing)
        subscribeSession.getValue().updateSubscribe(subscribeConfig);
        mMockLooper.dispatchAll();

        verifyNoMoreInteractions(mockCallback, mockSessionCallback, mockNanService,
                mockSubscribeSession);
    }

    /**
     * Validate race condition of session terminate and session action: (1)
     * connect, (2) subscribe success + terminate, (3) update.
     */
    @Test
    public void testSubscribeRemoteTerminate() throws Exception {
        final int clientId = 4565;
        final int sessionId = 123;
        final ConfigRequest configRequest = new ConfigRequest.Builder().build();
        final SubscribeConfig subscribeConfig = new SubscribeConfig.Builder().build();
        final int reason = WifiNanSessionCallback.TERMINATE_REASON_DONE;

        when(mockNanService.connect(any(IBinder.class), anyString(),
                any(IWifiNanEventCallback.class), eq(configRequest))).thenReturn(clientId);

        InOrder inOrder = inOrder(mockCallback, mockSessionCallback, mockNanService,
                mockSubscribeSession);
        ArgumentCaptor<IWifiNanEventCallback> clientProxyCallback = ArgumentCaptor
                .forClass(IWifiNanEventCallback.class);
        ArgumentCaptor<IWifiNanSessionCallback> sessionProxyCallback = ArgumentCaptor
                .forClass(IWifiNanSessionCallback.class);
        ArgumentCaptor<WifiNanSubscribeSession> subscribeSession = ArgumentCaptor
                .forClass(WifiNanSubscribeSession.class);

        // (1) connect successfully
        mDut.connect(mMockLooper.getLooper(), configRequest, mockCallback);
        inOrder.verify(mockNanService).connect(any(IBinder.class), anyString(),
                clientProxyCallback.capture(), eq(configRequest));
        clientProxyCallback.getValue().onConnectSuccess();
        mMockLooper.dispatchAll();
        inOrder.verify(mockCallback).onConnectSuccess();

        // (2) subscribe: successfully - then terminated
        mDut.subscribe(subscribeConfig, mockSessionCallback);
        inOrder.verify(mockNanService).subscribe(eq(clientId), eq(subscribeConfig),
                sessionProxyCallback.capture());
        sessionProxyCallback.getValue().onSessionStarted(sessionId);
        sessionProxyCallback.getValue().onSessionTerminated(reason);
        mMockLooper.dispatchAll();
        inOrder.verify(mockSessionCallback).onSubscribeStarted(subscribeSession.capture());
        inOrder.verify(mockSessionCallback).onSessionTerminated(reason);

        // (3) failure when trying to update: NOP
        subscribeSession.getValue().updateSubscribe(subscribeConfig);

        verifyNoMoreInteractions(mockCallback, mockSessionCallback, mockNanService,
                mockSubscribeSession);
    }

    /*
     * ConfigRequest Tests
     */

    @Test
    public void testConfigRequestBuilderDefaults() {
        ConfigRequest configRequest = new ConfigRequest.Builder().build();

        collector.checkThat("mClusterHigh", ConfigRequest.CLUSTER_ID_MAX,
                equalTo(configRequest.mClusterHigh));
        collector.checkThat("mClusterLow", ConfigRequest.CLUSTER_ID_MIN,
                equalTo(configRequest.mClusterLow));
        collector.checkThat("mMasterPreference", 0,
                equalTo(configRequest.mMasterPreference));
        collector.checkThat("mSupport5gBand", false, equalTo(configRequest.mSupport5gBand));
        collector.checkThat("mEnableIdentityChangeCallback", false,
                equalTo(configRequest.mEnableIdentityChangeCallback));
    }

    @Test
    public void testConfigRequestBuilder() {
        final int clusterHigh = 100;
        final int clusterLow = 5;
        final int masterPreference = 55;
        final boolean supportBand5g = true;
        final boolean enableIdentityChangeCallback = true;

        ConfigRequest configRequest = new ConfigRequest.Builder().setClusterHigh(clusterHigh)
                .setClusterLow(clusterLow).setMasterPreference(masterPreference)
                .setSupport5gBand(supportBand5g)
                .setEnableIdentityChangeCallback(enableIdentityChangeCallback).build();

        collector.checkThat("mClusterHigh", clusterHigh, equalTo(configRequest.mClusterHigh));
        collector.checkThat("mClusterLow", clusterLow, equalTo(configRequest.mClusterLow));
        collector.checkThat("mMasterPreference", masterPreference,
                equalTo(configRequest.mMasterPreference));
        collector.checkThat("mSupport5gBand", supportBand5g, equalTo(configRequest.mSupport5gBand));
        collector.checkThat("mEnableIdentityChangeCallback", enableIdentityChangeCallback,
                equalTo(configRequest.mEnableIdentityChangeCallback));
    }

    @Test(expected = IllegalArgumentException.class)
    public void testConfigRequestBuilderMasterPrefNegative() {
        ConfigRequest.Builder builder = new ConfigRequest.Builder();
        builder.setMasterPreference(-1);
    }

    @Test(expected = IllegalArgumentException.class)
    public void testConfigRequestBuilderMasterPrefReserved1() {
        new ConfigRequest.Builder().setMasterPreference(1);
    }

    @Test(expected = IllegalArgumentException.class)
    public void testConfigRequestBuilderMasterPrefReserved255() {
        new ConfigRequest.Builder().setMasterPreference(255);
    }

    @Test(expected = IllegalArgumentException.class)
    public void testConfigRequestBuilderMasterPrefTooLarge() {
        new ConfigRequest.Builder().setMasterPreference(256);
    }

    @Test(expected = IllegalArgumentException.class)
    public void testConfigRequestBuilderClusterLowNegative() {
        new ConfigRequest.Builder().setClusterLow(-1);
    }

    @Test(expected = IllegalArgumentException.class)
    public void testConfigRequestBuilderClusterHighNegative() {
        new ConfigRequest.Builder().setClusterHigh(-1);
    }

    @Test(expected = IllegalArgumentException.class)
    public void testConfigRequestBuilderClusterLowAboveMax() {
        new ConfigRequest.Builder().setClusterLow(ConfigRequest.CLUSTER_ID_MAX + 1);
    }

    @Test(expected = IllegalArgumentException.class)
    public void testConfigRequestBuilderClusterHighAboveMax() {
        new ConfigRequest.Builder().setClusterHigh(ConfigRequest.CLUSTER_ID_MAX + 1);
    }

    @Test(expected = IllegalArgumentException.class)
    public void testConfigRequestBuilderClusterLowLargerThanHigh() {
        new ConfigRequest.Builder().setClusterLow(100).setClusterHigh(5).build();
    }

    @Test
    public void testConfigRequestParcel() {
        final int clusterHigh = 189;
        final int clusterLow = 25;
        final int masterPreference = 177;
        final boolean supportBand5g = true;
        final boolean enableIdentityChangeCallback = true;

        ConfigRequest configRequest = new ConfigRequest.Builder().setClusterHigh(clusterHigh)
                .setClusterLow(clusterLow).setMasterPreference(masterPreference)
                .setSupport5gBand(supportBand5g)
                .setEnableIdentityChangeCallback(enableIdentityChangeCallback).build();

        Parcel parcelW = Parcel.obtain();
        configRequest.writeToParcel(parcelW, 0);
        byte[] bytes = parcelW.marshall();
        parcelW.recycle();

        Parcel parcelR = Parcel.obtain();
        parcelR.unmarshall(bytes, 0, bytes.length);
        parcelR.setDataPosition(0);
        ConfigRequest rereadConfigRequest = ConfigRequest.CREATOR.createFromParcel(parcelR);

        assertEquals(configRequest, rereadConfigRequest);
    }

    /*
     * SubscribeConfig Tests
     */

    @Test
<<<<<<< HEAD
=======
    public void testSubscribeConfigBuilderDefaults() {
        SubscribeConfig subscribeConfig = new SubscribeConfig.Builder().build();

        collector.checkThat("mServiceName", subscribeConfig.mServiceName, equalTo(null));
        collector.checkThat("mSubscribeType", subscribeConfig.mSubscribeType,
                equalTo(SubscribeConfig.SUBSCRIBE_TYPE_PASSIVE));
        collector.checkThat("mSubscribeCount", subscribeConfig.mSubscribeCount, equalTo(0));
        collector.checkThat("mTtlSec", subscribeConfig.mTtlSec, equalTo(0));
        collector.checkThat("mMatchStyle", subscribeConfig.mMatchStyle,
                equalTo(SubscribeConfig.MATCH_STYLE_ALL));
        collector.checkThat("mEnableTerminateNotification",
                subscribeConfig.mEnableTerminateNotification, equalTo(true));
    }

    @Test
>>>>>>> 2139cda1
    public void testSubscribeConfigBuilder() {
        final String serviceName = "some_service_or_other";
        final String serviceSpecificInfo = "long arbitrary string with some info";
        final byte[] matchFilter = {
                0, 1, 16, 1, 22 };
<<<<<<< HEAD
        final byte[] rxFilter = {
                1, 127, 0, 1, -5, 1, 22 };
        final int subscribeType = SubscribeConfig.SUBSCRIBE_TYPE_PASSIVE;
        final int subscribeCount = 10;
        final int subscribeTtl = 15;

        SubscribeConfig subscribeConfig = new SubscribeConfig.Builder().setServiceName(serviceName)
                .setServiceSpecificInfo(serviceSpecificInfo).setTxFilter(txFilter, txFilter.length)
                .setRxFilter(rxFilter, rxFilter.length).setSubscribeType(subscribeType)
                .setSubscribeCount(subscribeCount).setTtlSec(subscribeTtl).build();

        collector.checkThat("mServiceName", serviceName, equalTo(subscribeConfig.mServiceName));
        collector.checkThat("mServiceSpecificInfo",
                utilAreArraysEqual(serviceSpecificInfo.getBytes(), serviceSpecificInfo.length(),
                        subscribeConfig.mServiceSpecificInfo,
                        subscribeConfig.mServiceSpecificInfoLength),
                equalTo(true));
        collector.checkThat("mTxFilter", utilAreArraysEqual(txFilter, txFilter.length,
                subscribeConfig.mTxFilter, subscribeConfig.mTxFilterLength), equalTo(true));
        collector.checkThat("mRxFilter", utilAreArraysEqual(rxFilter, rxFilter.length,
                subscribeConfig.mRxFilter, subscribeConfig.mRxFilterLength), equalTo(true));
=======
        final int subscribeType = SubscribeConfig.SUBSCRIBE_TYPE_PASSIVE;
        final int subscribeCount = 10;
        final int subscribeTtl = 15;
        final int matchStyle = SubscribeConfig.MATCH_STYLE_FIRST_ONLY;
        final boolean enableTerminateNotification = false;

        SubscribeConfig subscribeConfig = new SubscribeConfig.Builder().setServiceName(serviceName)
                .setServiceSpecificInfo(serviceSpecificInfo).setMatchFilter(matchFilter)
                .setSubscribeType(subscribeType)
                .setSubscribeCount(subscribeCount).setTtlSec(subscribeTtl).setMatchStyle(matchStyle)
                .setEnableTerminateNotification(enableTerminateNotification).build();

        collector.checkThat("mServiceName", serviceName.getBytes(),
                equalTo(subscribeConfig.mServiceName));
        collector.checkThat("mServiceSpecificInfo",
                serviceSpecificInfo.getBytes(), equalTo(subscribeConfig.mServiceSpecificInfo));
        collector.checkThat("mMatchFilter", matchFilter, equalTo(subscribeConfig.mMatchFilter));
>>>>>>> 2139cda1
        collector.checkThat("mSubscribeType", subscribeType,
                equalTo(subscribeConfig.mSubscribeType));
        collector.checkThat("mSubscribeCount", subscribeCount,
                equalTo(subscribeConfig.mSubscribeCount));
        collector.checkThat("mTtlSec", subscribeTtl, equalTo(subscribeConfig.mTtlSec));
<<<<<<< HEAD
=======
        collector.checkThat("mMatchStyle", matchStyle, equalTo(subscribeConfig.mMatchStyle));
        collector.checkThat("mEnableTerminateNotification", enableTerminateNotification,
                equalTo(subscribeConfig.mEnableTerminateNotification));
>>>>>>> 2139cda1
    }

    @Test
    public void testSubscribeConfigParcel() {
        final String serviceName = "some_service_or_other";
        final String serviceSpecificInfo = "long arbitrary string with some info";
        final byte[] matchFilter = {
                0, 1, 16, 1, 22 };
<<<<<<< HEAD
        final byte[] rxFilter = {
                1, 127, 0, 1, -5, 1, 22 };
        final int subscribeType = SubscribeConfig.SUBSCRIBE_TYPE_PASSIVE;
        final int subscribeCount = 10;
        final int subscribeTtl = 15;

        SubscribeConfig subscribeConfig = new SubscribeConfig.Builder().setServiceName(serviceName)
                .setServiceSpecificInfo(serviceSpecificInfo).setTxFilter(txFilter, txFilter.length)
                .setTxFilter(rxFilter, rxFilter.length).setSubscribeType(subscribeType)
                .setSubscribeCount(subscribeCount).setTtlSec(subscribeTtl).build();
=======
        final int subscribeType = SubscribeConfig.SUBSCRIBE_TYPE_PASSIVE;
        final int subscribeCount = 10;
        final int subscribeTtl = 15;
        final int matchStyle = SubscribeConfig.MATCH_STYLE_FIRST_ONLY;
        final boolean enableTerminateNotification = true;

        SubscribeConfig subscribeConfig = new SubscribeConfig.Builder().setServiceName(serviceName)
                .setServiceSpecificInfo(serviceSpecificInfo).setMatchFilter(matchFilter)
                .setSubscribeType(subscribeType)
                .setSubscribeCount(subscribeCount).setTtlSec(subscribeTtl).setMatchStyle(matchStyle)
                .setEnableTerminateNotification(enableTerminateNotification).build();
>>>>>>> 2139cda1

        Parcel parcelW = Parcel.obtain();
        subscribeConfig.writeToParcel(parcelW, 0);
        byte[] bytes = parcelW.marshall();
        parcelW.recycle();

        Parcel parcelR = Parcel.obtain();
        parcelR.unmarshall(bytes, 0, bytes.length);
        parcelR.setDataPosition(0);
        SubscribeConfig rereadSubscribeConfig = SubscribeConfig.CREATOR.createFromParcel(parcelR);

        assertEquals(subscribeConfig, rereadSubscribeConfig);
    }

<<<<<<< HEAD
    @Test
    public void testSubscribeConfigBuilderBadSubscribeType() {
        thrown.expect(IllegalArgumentException.class);
        new SubscribeConfig.Builder().setSubscribeType(10);
    }

    @Test
    public void testSubscribeConfigBuilderNegativeCount() {
        thrown.expect(IllegalArgumentException.class);
        new SubscribeConfig.Builder().setSubscribeCount(-1);
    }

    @Test
    public void testSubscribeConfigBuilderNegativeTtl() {
        thrown.expect(IllegalArgumentException.class);
        new SubscribeConfig.Builder().setTtlSec(-100);
=======
    @Test(expected = IllegalArgumentException.class)
    public void testSubscribeConfigBuilderBadSubscribeType() {
        new SubscribeConfig.Builder().setSubscribeType(10);
    }

    @Test(expected = IllegalArgumentException.class)
    public void testSubscribeConfigBuilderNegativeCount() {
        new SubscribeConfig.Builder().setSubscribeCount(-1);
    }

    @Test(expected = IllegalArgumentException.class)
    public void testSubscribeConfigBuilderNegativeTtl() {
        new SubscribeConfig.Builder().setTtlSec(-100);
    }

    /**
     * Validate that a bad match style configuration throws an exception.
     */
    @Test(expected = IllegalArgumentException.class)
    public void testSubscribeConfigBuilderBadMatchStyle() {
        new SubscribeConfig.Builder().setMatchStyle(10);
>>>>>>> 2139cda1
    }

    /*
     * PublishConfig Tests
     */

    @Test
<<<<<<< HEAD
=======
    public void testPublishConfigBuilderDefaults() {
        PublishConfig publishConfig = new PublishConfig.Builder().build();

        collector.checkThat("mServiceName", publishConfig.mServiceName, equalTo(null));
        collector.checkThat("mPublishType", publishConfig.mPublishType,
                equalTo(PublishConfig.PUBLISH_TYPE_UNSOLICITED));
        collector.checkThat("mPublishCount", publishConfig.mPublishCount, equalTo(0));
        collector.checkThat("mTtlSec", publishConfig.mTtlSec, equalTo(0));
        collector.checkThat("mEnableTerminateNotification",
                publishConfig.mEnableTerminateNotification, equalTo(true));
    }

    @Test
>>>>>>> 2139cda1
    public void testPublishConfigBuilder() {
        final String serviceName = "some_service_or_other";
        final String serviceSpecificInfo = "long arbitrary string with some info";
        final byte[] matchFilter = {
                0, 1, 16, 1, 22 };
<<<<<<< HEAD
        final byte[] rxFilter = {
                1, 127, 0, 1, -5, 1, 22 };
        final int publishType = PublishConfig.PUBLISH_TYPE_SOLICITED;
        final int publishCount = 10;
        final int publishTtl = 15;

        PublishConfig publishConfig = new PublishConfig.Builder().setServiceName(serviceName)
                .setServiceSpecificInfo(serviceSpecificInfo).setTxFilter(txFilter, txFilter.length)
                .setRxFilter(rxFilter, rxFilter.length).setPublishType(publishType)
                .setPublishCount(publishCount).setTtlSec(publishTtl).build();

        collector.checkThat("mServiceName", serviceName, equalTo(publishConfig.mServiceName));
        collector.checkThat("mServiceSpecificInfo",
                utilAreArraysEqual(serviceSpecificInfo.getBytes(), serviceSpecificInfo.length(),
                        publishConfig.mServiceSpecificInfo,
                        publishConfig.mServiceSpecificInfoLength),
                equalTo(true));
        collector.checkThat("mTxFilter", utilAreArraysEqual(txFilter, txFilter.length,
                publishConfig.mTxFilter, publishConfig.mTxFilterLength), equalTo(true));
        collector.checkThat("mRxFilter", utilAreArraysEqual(rxFilter, rxFilter.length,
                publishConfig.mRxFilter, publishConfig.mRxFilterLength), equalTo(true));
        collector.checkThat("mPublishType", publishType, equalTo(publishConfig.mPublishType));
        collector.checkThat("mPublishCount", publishCount, equalTo(publishConfig.mPublishCount));
        collector.checkThat("mTtlSec", publishTtl, equalTo(publishConfig.mTtlSec));
=======
        final int publishType = PublishConfig.PUBLISH_TYPE_SOLICITED;
        final int publishCount = 10;
        final int publishTtl = 15;
        final boolean enableTerminateNotification = false;

        PublishConfig publishConfig = new PublishConfig.Builder().setServiceName(serviceName)
                .setServiceSpecificInfo(serviceSpecificInfo).setMatchFilter(matchFilter)
                .setPublishType(publishType)
                .setPublishCount(publishCount).setTtlSec(publishTtl)
                .setEnableTerminateNotification(enableTerminateNotification).build();

        collector.checkThat("mServiceName", serviceName.getBytes(),
                equalTo(publishConfig.mServiceName));
        collector.checkThat("mServiceSpecificInfo",
                serviceSpecificInfo.getBytes(), equalTo(publishConfig.mServiceSpecificInfo));
        collector.checkThat("mMatchFilter", matchFilter, equalTo(publishConfig.mMatchFilter));
        collector.checkThat("mPublishType", publishType, equalTo(publishConfig.mPublishType));
        collector.checkThat("mPublishCount", publishCount, equalTo(publishConfig.mPublishCount));
        collector.checkThat("mTtlSec", publishTtl, equalTo(publishConfig.mTtlSec));
        collector.checkThat("mEnableTerminateNotification", enableTerminateNotification,
                equalTo(publishConfig.mEnableTerminateNotification));
>>>>>>> 2139cda1
    }

    @Test
    public void testPublishConfigParcel() {
        final String serviceName = "some_service_or_other";
        final String serviceSpecificInfo = "long arbitrary string with some info";
        final byte[] matchFilter = {
                0, 1, 16, 1, 22 };
<<<<<<< HEAD
        final byte[] rxFilter = {
                1, 127, 0, 1, -5, 1, 22 };
        final int publishType = PublishConfig.PUBLISH_TYPE_SOLICITED;
        final int publishCount = 10;
        final int publishTtl = 15;

        PublishConfig publishConfig = new PublishConfig.Builder().setServiceName(serviceName)
                .setServiceSpecificInfo(serviceSpecificInfo).setTxFilter(txFilter, txFilter.length)
                .setTxFilter(rxFilter, rxFilter.length).setPublishType(publishType)
                .setPublishCount(publishCount).setTtlSec(publishTtl).build();
=======
        final int publishType = PublishConfig.PUBLISH_TYPE_SOLICITED;
        final int publishCount = 10;
        final int publishTtl = 15;
        final boolean enableTerminateNotification = false;

        PublishConfig publishConfig = new PublishConfig.Builder().setServiceName(serviceName)
                .setServiceSpecificInfo(serviceSpecificInfo).setMatchFilter(matchFilter)
                .setPublishType(publishType)
                .setPublishCount(publishCount).setTtlSec(publishTtl)
                .setEnableTerminateNotification(enableTerminateNotification).build();
>>>>>>> 2139cda1

        Parcel parcelW = Parcel.obtain();
        publishConfig.writeToParcel(parcelW, 0);
        byte[] bytes = parcelW.marshall();
        parcelW.recycle();

        Parcel parcelR = Parcel.obtain();
        parcelR.unmarshall(bytes, 0, bytes.length);
        parcelR.setDataPosition(0);
        PublishConfig rereadPublishConfig = PublishConfig.CREATOR.createFromParcel(parcelR);

        assertEquals(publishConfig, rereadPublishConfig);
<<<<<<< HEAD
    }

    @Test
    public void testPublishConfigBuilderBadPublishType() {
        thrown.expect(IllegalArgumentException.class);
        new PublishConfig.Builder().setPublishType(5);
    }

    @Test
    public void testPublishConfigBuilderNegativeCount() {
        thrown.expect(IllegalArgumentException.class);
        new PublishConfig.Builder().setPublishCount(-4);
    }

    @Test
    public void testPublishConfigBuilderNegativeTtl() {
        thrown.expect(IllegalArgumentException.class);
        new PublishConfig.Builder().setTtlSec(-10);
=======
    }

    @Test(expected = IllegalArgumentException.class)
    public void testPublishConfigBuilderBadPublishType() {
        new PublishConfig.Builder().setPublishType(5);
    }

    @Test(expected = IllegalArgumentException.class)
    public void testPublishConfigBuilderNegativeCount() {
        new PublishConfig.Builder().setPublishCount(-4);
    }

    @Test(expected = IllegalArgumentException.class)
    public void testPublishConfigBuilderNegativeTtl() {
        new PublishConfig.Builder().setTtlSec(-10);
    }

    /*
     * Ranging tests
     */

    /**
     * Validate ranging + success flow: (1) connect, (2) create a (publish) session, (3) start
     * ranging, (4) ranging success callback, (5) ranging aborted callback ignored (since
     * listener removed).
     */
    @Test
    public void testRangingCallbacks() throws Exception {
        final int clientId = 4565;
        final int sessionId = 123;
        final int rangingId = 3482;
        final ConfigRequest configRequest = new ConfigRequest.Builder().build();
        final PublishConfig publishConfig = new PublishConfig.Builder().build();
        final RttManager.RttParams rttParams = new RttManager.RttParams();
        rttParams.deviceType = RttManager.RTT_PEER_NAN;
        rttParams.bssid = Integer.toString(1234);
        final RttManager.RttResult rttResults = new RttManager.RttResult();
        rttResults.distance = 10;

        when(mockNanService.connect(any(IBinder.class), anyString(),
                any(IWifiNanEventCallback.class), eq(configRequest))).thenReturn(clientId);
        when(mockNanService.startRanging(anyInt(), anyInt(),
                any(RttManager.ParcelableRttParams.class))).thenReturn(rangingId);

        InOrder inOrder = inOrder(mockCallback, mockSessionCallback, mockNanService,
                mockPublishSession, mockRttListener);
        ArgumentCaptor<IWifiNanEventCallback> clientProxyCallback = ArgumentCaptor
                .forClass(IWifiNanEventCallback.class);
        ArgumentCaptor<IWifiNanSessionCallback> sessionProxyCallback = ArgumentCaptor
                .forClass(IWifiNanSessionCallback.class);
        ArgumentCaptor<WifiNanPublishSession> publishSession = ArgumentCaptor
                .forClass(WifiNanPublishSession.class);
        ArgumentCaptor<RttManager.ParcelableRttParams> rttParamCaptor = ArgumentCaptor
                .forClass(RttManager.ParcelableRttParams.class);
        ArgumentCaptor<RttManager.RttResult[]> rttResultsCaptor = ArgumentCaptor
                .forClass(RttManager.RttResult[].class);

        // (1) connect successfully
        mDut.connect(mMockLooper.getLooper(), configRequest, mockCallback);
        inOrder.verify(mockNanService).connect(any(IBinder.class), anyString(),
                clientProxyCallback.capture(), eq(configRequest));
        clientProxyCallback.getValue().onConnectSuccess();
        mMockLooper.dispatchAll();
        inOrder.verify(mockCallback).onConnectSuccess();

        // (2) publish successfully
        mDut.publish(publishConfig, mockSessionCallback);
        inOrder.verify(mockNanService).publish(eq(clientId), eq(publishConfig),
                sessionProxyCallback.capture());
        sessionProxyCallback.getValue().onSessionStarted(sessionId);
        mMockLooper.dispatchAll();
        inOrder.verify(mockSessionCallback).onPublishStarted(publishSession.capture());

        // (3) start ranging
        publishSession.getValue().startRanging(new RttManager.RttParams[]{rttParams},
                mockRttListener);
        inOrder.verify(mockNanService).startRanging(eq(clientId), eq(sessionId),
                rttParamCaptor.capture());
        collector.checkThat("RttParams.deviceType", rttParams.deviceType,
                equalTo(rttParamCaptor.getValue().mParams[0].deviceType));
        collector.checkThat("RttParams.bssid", rttParams.bssid,
                equalTo(rttParamCaptor.getValue().mParams[0].bssid));

        // (4) ranging success callback
        clientProxyCallback.getValue().onRangingSuccess(rangingId,
                new RttManager.ParcelableRttResults(new RttManager.RttResult[] { rttResults }));
        mMockLooper.dispatchAll();
        inOrder.verify(mockRttListener).onSuccess(rttResultsCaptor.capture());
        collector.checkThat("RttResult.distance", rttResults.distance,
                equalTo(rttResultsCaptor.getValue()[0].distance));

        // (5) ranging aborted callback (should be ignored since listener cleared on first callback)
        clientProxyCallback.getValue().onRangingAborted(rangingId);
        mMockLooper.dispatchAll();

        verifyNoMoreInteractions(mockCallback, mockSessionCallback, mockNanService,
                mockPublishSession, mockRttListener);
>>>>>>> 2139cda1
    }

    /*
     * Data-path tests
     */

    /**
     * Validate that correct network specifier is generated for client-based data-path.
     */
    @Test
    public void testNetworkSpecifierWithClient() throws Exception {
        final int clientId = 4565;
        final int sessionId = 123;
        final int peerId = 123412;
        final int role = WifiNanManager.WIFI_NAN_DATA_PATH_ROLE_INITIATOR;
        final String token = "Some arbitrary token string - can really be anything";
        final ConfigRequest configRequest = new ConfigRequest.Builder().build();
        final PublishConfig publishConfig = new PublishConfig.Builder().build();

        String tokenB64 = Base64.encodeToString(token.getBytes(), Base64.DEFAULT);

        ArgumentCaptor<IWifiNanEventCallback> clientProxyCallback = ArgumentCaptor
                .forClass(IWifiNanEventCallback.class);
        ArgumentCaptor<IWifiNanSessionCallback> sessionProxyCallback = ArgumentCaptor
                .forClass(IWifiNanSessionCallback.class);
        ArgumentCaptor<WifiNanPublishSession> publishSession = ArgumentCaptor
                .forClass(WifiNanPublishSession.class);

        when(mockNanService.connect(any(IBinder.class), anyString(),
                any(IWifiNanEventCallback.class), any(ConfigRequest.class))).thenReturn(clientId);

        InOrder inOrder = inOrder(mockCallback, mockSessionCallback, mockNanService,
                mockPublishSession, mockRttListener);

        // (1) connect successfully
        mDut.connect(mMockLooper.getLooper(), configRequest, mockCallback);
        inOrder.verify(mockNanService).connect(any(IBinder.class), anyString(),
                clientProxyCallback.capture(), eq(configRequest));
        clientProxyCallback.getValue().onConnectSuccess();
        mMockLooper.dispatchAll();
        inOrder.verify(mockCallback).onConnectSuccess();

        // (2) publish successfully
        mDut.publish(publishConfig, mockSessionCallback);
        inOrder.verify(mockNanService).publish(eq(clientId), eq(publishConfig),
                sessionProxyCallback.capture());
        sessionProxyCallback.getValue().onSessionStarted(sessionId);
        mMockLooper.dispatchAll();
        inOrder.verify(mockSessionCallback).onPublishStarted(publishSession.capture());

        // (3) request a network specifier from the session
        String networkSpecifier = publishSession.getValue().createNetworkSpecifier(role, peerId,
                token.getBytes());

        // validate format
        JSONObject jsonObject = new JSONObject(networkSpecifier);
        collector.checkThat("role", role,
                equalTo(jsonObject.getInt(WifiNanManager.NETWORK_SPECIFIER_KEY_ROLE)));
        collector.checkThat("client_id", clientId,
                equalTo(jsonObject.getInt(WifiNanManager.NETWORK_SPECIFIER_KEY_CLIENT_ID)));
        collector.checkThat("session_id", sessionId,
                equalTo(jsonObject.getInt(WifiNanManager.NETWORK_SPECIFIER_KEY_SESSION_ID)));
        collector.checkThat("peer_id", peerId,
                equalTo(jsonObject.getInt(WifiNanManager.NETWORK_SPECIFIER_KEY_PEER_ID)));
        collector.checkThat("token", tokenB64,
                equalTo(jsonObject.getString(WifiNanManager.NETWORK_SPECIFIER_KEY_TOKEN)));

        verifyNoMoreInteractions(mockCallback, mockSessionCallback, mockNanService,
                mockPublishSession, mockRttListener);
    }

    /**
     * Validate that correct network specifier is generated for a direct data-path (i.e.
     * specifying MAC address as opposed to a client-based oqaque specification).
     */
    @Test
    public void testNetworkSpecifierDirect() throws Exception {
        final int clientId = 134;
        final ConfigRequest configRequest = new ConfigRequest.Builder().build();
        final byte[] someMac = HexEncoding.decode("000102030405".toCharArray(), false);
        final int role = WifiNanManager.WIFI_NAN_DATA_PATH_ROLE_INITIATOR;
        final String token = "Some arbitrary token string - can really be anything";

        String tokenB64 = Base64.encodeToString(token.getBytes(), Base64.DEFAULT);

        ArgumentCaptor<IWifiNanEventCallback> clientProxyCallback = ArgumentCaptor
                .forClass(IWifiNanEventCallback.class);

        when(mockNanService.connect(any(IBinder.class), anyString(),
                any(IWifiNanEventCallback.class), any(ConfigRequest.class))).thenReturn(clientId);

        InOrder inOrder = inOrder(mockCallback, mockSessionCallback, mockNanService,
                mockPublishSession, mockRttListener);

        // (1) connect successfully
        mDut.connect(mMockLooper.getLooper(), configRequest, mockCallback);
        inOrder.verify(mockNanService).connect(any(IBinder.class), anyString(),
                clientProxyCallback.capture(), eq(configRequest));
        clientProxyCallback.getValue().onConnectSuccess();
        mMockLooper.dispatchAll();
        inOrder.verify(mockCallback).onConnectSuccess();

        /* (2) request a direct network specifier*/
        String networkSpecifier = mDut.createNetworkSpecifier(role, someMac, token.getBytes());

        /* validate format*/
        JSONObject jsonObject = new JSONObject(networkSpecifier);
        collector.checkThat("role", role,
                equalTo(jsonObject.getInt(WifiNanManager.NETWORK_SPECIFIER_KEY_ROLE)));
        collector.checkThat("client_id", clientId,
                equalTo(jsonObject.getInt(WifiNanManager.NETWORK_SPECIFIER_KEY_CLIENT_ID)));
        collector.checkThat("peer_mac", someMac, equalTo(HexEncoding.decode(
                jsonObject.getString(WifiNanManager.NETWORK_SPECIFIER_KEY_PEER_MAC).toCharArray(),
                false)));
        collector.checkThat("token", tokenB64,
                equalTo(jsonObject.getString(WifiNanManager.NETWORK_SPECIFIER_KEY_TOKEN)));

        verifyNoMoreInteractions(mockCallback, mockSessionCallback, mockNanService,
                mockPublishSession, mockRttListener);
    }
}<|MERGE_RESOLUTION|>--- conflicted
+++ resolved
@@ -31,10 +31,6 @@
 import android.content.Context;
 import android.net.wifi.RttManager;
 import android.net.wifi.nan.ConfigRequest;
-<<<<<<< HEAD
-import android.net.wifi.nan.PublishConfig;
-import android.net.wifi.nan.SubscribeConfig;
-=======
 import android.net.wifi.nan.IWifiNanEventCallback;
 import android.net.wifi.nan.IWifiNanManager;
 import android.net.wifi.nan.IWifiNanSessionCallback;
@@ -46,7 +42,6 @@
 import android.net.wifi.nan.WifiNanSessionCallback;
 import android.net.wifi.nan.WifiNanSubscribeSession;
 import android.os.IBinder;
->>>>>>> 2139cda1
 import android.os.Parcel;
 import android.os.test.TestLooper;
 import android.test.suitebuilder.annotation.SmallTest;
@@ -656,8 +651,6 @@
      */
 
     @Test
-<<<<<<< HEAD
-=======
     public void testSubscribeConfigBuilderDefaults() {
         SubscribeConfig subscribeConfig = new SubscribeConfig.Builder().build();
 
@@ -673,35 +666,11 @@
     }
 
     @Test
->>>>>>> 2139cda1
     public void testSubscribeConfigBuilder() {
         final String serviceName = "some_service_or_other";
         final String serviceSpecificInfo = "long arbitrary string with some info";
         final byte[] matchFilter = {
                 0, 1, 16, 1, 22 };
-<<<<<<< HEAD
-        final byte[] rxFilter = {
-                1, 127, 0, 1, -5, 1, 22 };
-        final int subscribeType = SubscribeConfig.SUBSCRIBE_TYPE_PASSIVE;
-        final int subscribeCount = 10;
-        final int subscribeTtl = 15;
-
-        SubscribeConfig subscribeConfig = new SubscribeConfig.Builder().setServiceName(serviceName)
-                .setServiceSpecificInfo(serviceSpecificInfo).setTxFilter(txFilter, txFilter.length)
-                .setRxFilter(rxFilter, rxFilter.length).setSubscribeType(subscribeType)
-                .setSubscribeCount(subscribeCount).setTtlSec(subscribeTtl).build();
-
-        collector.checkThat("mServiceName", serviceName, equalTo(subscribeConfig.mServiceName));
-        collector.checkThat("mServiceSpecificInfo",
-                utilAreArraysEqual(serviceSpecificInfo.getBytes(), serviceSpecificInfo.length(),
-                        subscribeConfig.mServiceSpecificInfo,
-                        subscribeConfig.mServiceSpecificInfoLength),
-                equalTo(true));
-        collector.checkThat("mTxFilter", utilAreArraysEqual(txFilter, txFilter.length,
-                subscribeConfig.mTxFilter, subscribeConfig.mTxFilterLength), equalTo(true));
-        collector.checkThat("mRxFilter", utilAreArraysEqual(rxFilter, rxFilter.length,
-                subscribeConfig.mRxFilter, subscribeConfig.mRxFilterLength), equalTo(true));
-=======
         final int subscribeType = SubscribeConfig.SUBSCRIBE_TYPE_PASSIVE;
         final int subscribeCount = 10;
         final int subscribeTtl = 15;
@@ -719,18 +688,14 @@
         collector.checkThat("mServiceSpecificInfo",
                 serviceSpecificInfo.getBytes(), equalTo(subscribeConfig.mServiceSpecificInfo));
         collector.checkThat("mMatchFilter", matchFilter, equalTo(subscribeConfig.mMatchFilter));
->>>>>>> 2139cda1
         collector.checkThat("mSubscribeType", subscribeType,
                 equalTo(subscribeConfig.mSubscribeType));
         collector.checkThat("mSubscribeCount", subscribeCount,
                 equalTo(subscribeConfig.mSubscribeCount));
         collector.checkThat("mTtlSec", subscribeTtl, equalTo(subscribeConfig.mTtlSec));
-<<<<<<< HEAD
-=======
         collector.checkThat("mMatchStyle", matchStyle, equalTo(subscribeConfig.mMatchStyle));
         collector.checkThat("mEnableTerminateNotification", enableTerminateNotification,
                 equalTo(subscribeConfig.mEnableTerminateNotification));
->>>>>>> 2139cda1
     }
 
     @Test
@@ -739,18 +704,6 @@
         final String serviceSpecificInfo = "long arbitrary string with some info";
         final byte[] matchFilter = {
                 0, 1, 16, 1, 22 };
-<<<<<<< HEAD
-        final byte[] rxFilter = {
-                1, 127, 0, 1, -5, 1, 22 };
-        final int subscribeType = SubscribeConfig.SUBSCRIBE_TYPE_PASSIVE;
-        final int subscribeCount = 10;
-        final int subscribeTtl = 15;
-
-        SubscribeConfig subscribeConfig = new SubscribeConfig.Builder().setServiceName(serviceName)
-                .setServiceSpecificInfo(serviceSpecificInfo).setTxFilter(txFilter, txFilter.length)
-                .setTxFilter(rxFilter, rxFilter.length).setSubscribeType(subscribeType)
-                .setSubscribeCount(subscribeCount).setTtlSec(subscribeTtl).build();
-=======
         final int subscribeType = SubscribeConfig.SUBSCRIBE_TYPE_PASSIVE;
         final int subscribeCount = 10;
         final int subscribeTtl = 15;
@@ -762,7 +715,6 @@
                 .setSubscribeType(subscribeType)
                 .setSubscribeCount(subscribeCount).setTtlSec(subscribeTtl).setMatchStyle(matchStyle)
                 .setEnableTerminateNotification(enableTerminateNotification).build();
->>>>>>> 2139cda1
 
         Parcel parcelW = Parcel.obtain();
         subscribeConfig.writeToParcel(parcelW, 0);
@@ -777,24 +729,6 @@
         assertEquals(subscribeConfig, rereadSubscribeConfig);
     }
 
-<<<<<<< HEAD
-    @Test
-    public void testSubscribeConfigBuilderBadSubscribeType() {
-        thrown.expect(IllegalArgumentException.class);
-        new SubscribeConfig.Builder().setSubscribeType(10);
-    }
-
-    @Test
-    public void testSubscribeConfigBuilderNegativeCount() {
-        thrown.expect(IllegalArgumentException.class);
-        new SubscribeConfig.Builder().setSubscribeCount(-1);
-    }
-
-    @Test
-    public void testSubscribeConfigBuilderNegativeTtl() {
-        thrown.expect(IllegalArgumentException.class);
-        new SubscribeConfig.Builder().setTtlSec(-100);
-=======
     @Test(expected = IllegalArgumentException.class)
     public void testSubscribeConfigBuilderBadSubscribeType() {
         new SubscribeConfig.Builder().setSubscribeType(10);
@@ -816,7 +750,6 @@
     @Test(expected = IllegalArgumentException.class)
     public void testSubscribeConfigBuilderBadMatchStyle() {
         new SubscribeConfig.Builder().setMatchStyle(10);
->>>>>>> 2139cda1
     }
 
     /*
@@ -824,8 +757,6 @@
      */
 
     @Test
-<<<<<<< HEAD
-=======
     public void testPublishConfigBuilderDefaults() {
         PublishConfig publishConfig = new PublishConfig.Builder().build();
 
@@ -839,38 +770,11 @@
     }
 
     @Test
->>>>>>> 2139cda1
     public void testPublishConfigBuilder() {
         final String serviceName = "some_service_or_other";
         final String serviceSpecificInfo = "long arbitrary string with some info";
         final byte[] matchFilter = {
                 0, 1, 16, 1, 22 };
-<<<<<<< HEAD
-        final byte[] rxFilter = {
-                1, 127, 0, 1, -5, 1, 22 };
-        final int publishType = PublishConfig.PUBLISH_TYPE_SOLICITED;
-        final int publishCount = 10;
-        final int publishTtl = 15;
-
-        PublishConfig publishConfig = new PublishConfig.Builder().setServiceName(serviceName)
-                .setServiceSpecificInfo(serviceSpecificInfo).setTxFilter(txFilter, txFilter.length)
-                .setRxFilter(rxFilter, rxFilter.length).setPublishType(publishType)
-                .setPublishCount(publishCount).setTtlSec(publishTtl).build();
-
-        collector.checkThat("mServiceName", serviceName, equalTo(publishConfig.mServiceName));
-        collector.checkThat("mServiceSpecificInfo",
-                utilAreArraysEqual(serviceSpecificInfo.getBytes(), serviceSpecificInfo.length(),
-                        publishConfig.mServiceSpecificInfo,
-                        publishConfig.mServiceSpecificInfoLength),
-                equalTo(true));
-        collector.checkThat("mTxFilter", utilAreArraysEqual(txFilter, txFilter.length,
-                publishConfig.mTxFilter, publishConfig.mTxFilterLength), equalTo(true));
-        collector.checkThat("mRxFilter", utilAreArraysEqual(rxFilter, rxFilter.length,
-                publishConfig.mRxFilter, publishConfig.mRxFilterLength), equalTo(true));
-        collector.checkThat("mPublishType", publishType, equalTo(publishConfig.mPublishType));
-        collector.checkThat("mPublishCount", publishCount, equalTo(publishConfig.mPublishCount));
-        collector.checkThat("mTtlSec", publishTtl, equalTo(publishConfig.mTtlSec));
-=======
         final int publishType = PublishConfig.PUBLISH_TYPE_SOLICITED;
         final int publishCount = 10;
         final int publishTtl = 15;
@@ -892,7 +796,6 @@
         collector.checkThat("mTtlSec", publishTtl, equalTo(publishConfig.mTtlSec));
         collector.checkThat("mEnableTerminateNotification", enableTerminateNotification,
                 equalTo(publishConfig.mEnableTerminateNotification));
->>>>>>> 2139cda1
     }
 
     @Test
@@ -901,18 +804,6 @@
         final String serviceSpecificInfo = "long arbitrary string with some info";
         final byte[] matchFilter = {
                 0, 1, 16, 1, 22 };
-<<<<<<< HEAD
-        final byte[] rxFilter = {
-                1, 127, 0, 1, -5, 1, 22 };
-        final int publishType = PublishConfig.PUBLISH_TYPE_SOLICITED;
-        final int publishCount = 10;
-        final int publishTtl = 15;
-
-        PublishConfig publishConfig = new PublishConfig.Builder().setServiceName(serviceName)
-                .setServiceSpecificInfo(serviceSpecificInfo).setTxFilter(txFilter, txFilter.length)
-                .setTxFilter(rxFilter, rxFilter.length).setPublishType(publishType)
-                .setPublishCount(publishCount).setTtlSec(publishTtl).build();
-=======
         final int publishType = PublishConfig.PUBLISH_TYPE_SOLICITED;
         final int publishCount = 10;
         final int publishTtl = 15;
@@ -923,7 +814,6 @@
                 .setPublishType(publishType)
                 .setPublishCount(publishCount).setTtlSec(publishTtl)
                 .setEnableTerminateNotification(enableTerminateNotification).build();
->>>>>>> 2139cda1
 
         Parcel parcelW = Parcel.obtain();
         publishConfig.writeToParcel(parcelW, 0);
@@ -936,26 +826,6 @@
         PublishConfig rereadPublishConfig = PublishConfig.CREATOR.createFromParcel(parcelR);
 
         assertEquals(publishConfig, rereadPublishConfig);
-<<<<<<< HEAD
-    }
-
-    @Test
-    public void testPublishConfigBuilderBadPublishType() {
-        thrown.expect(IllegalArgumentException.class);
-        new PublishConfig.Builder().setPublishType(5);
-    }
-
-    @Test
-    public void testPublishConfigBuilderNegativeCount() {
-        thrown.expect(IllegalArgumentException.class);
-        new PublishConfig.Builder().setPublishCount(-4);
-    }
-
-    @Test
-    public void testPublishConfigBuilderNegativeTtl() {
-        thrown.expect(IllegalArgumentException.class);
-        new PublishConfig.Builder().setTtlSec(-10);
-=======
     }
 
     @Test(expected = IllegalArgumentException.class)
@@ -1053,7 +923,6 @@
 
         verifyNoMoreInteractions(mockCallback, mockSessionCallback, mockNanService,
                 mockPublishSession, mockRttListener);
->>>>>>> 2139cda1
     }
 
     /*
