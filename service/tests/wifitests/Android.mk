# Copyright (C) 2015 The Android Open Source Project
#
# Licensed under the Apache License, Version 2.0 (the "License");
# you may not use this file except in compliance with the License.
# You may obtain a copy of the License at
#
#      http://www.apache.org/licenses/LICENSE-2.0
#
# Unless required by applicable law or agreed to in writing, software
# distributed under the License is distributed on an "AS IS" BASIS,
# WITHOUT WARRANTIES OR CONDITIONS OF ANY KIND, either express or implied.
# See the License for the specific language governing permissions and
# limitations under the License.

LOCAL_PATH:= $(call my-dir)

# Make test APK
# ============================================================
include $(CLEAR_VARS)

LOCAL_MODULE_TAGS := tests

LOCAL_SRC_FILES := $(call all-subdir-java-files)

# Provide jack a list of classes to exclude form code coverage
# This list is generated from the java source files in this module
# The list is a comma separated list of class names with * matching zero or more characters.
# Example:
#   Input files: src/com/android/server/wifi/Test.java src/com/android/server/wifi/AnotherTest.java
#   Generated exclude list: com.android.server.wifi.Test*,com.android.server.wifi.AnotherTest*

# Filter all src files to just java files
local_java_files := $(filter %.java,$(LOCAL_SRC_FILES))
# Transform java file names into full class names.
# This only works if the class name matches the file name and the directory structure
# matches the package.
local_classes := $(subst /,.,$(patsubst src/%.java,%,$(local_java_files)))
# Convert class name list to jacoco exclude list
# This appends a * to all classes and replace the space separators with commas.
# These patterns will match all classes in this module and their inner classes.
jacoco_exclude := $(subst $(space),$(comma),$(patsubst %,%*,$(local_classes)))

jacoco_include := com.android.server.wifi.*

LOCAL_JACK_COVERAGE_INCLUDE_FILTER := $(jacoco_include)
LOCAL_JACK_COVERAGE_EXCLUDE_FILTER := $(jacoco_exclude)

LOCAL_DX_FLAGS := --multi-dex
LOCAL_JACK_FLAGS := --multi-dex native

# wifi-service and services must be included here so that the latest changes
# will be used when tests. Otherwise the tests would run against the installed
# system.
# TODO figure out if this is the correct thing to do, this seems to not be right
# since neither is declared a static java library.
LOCAL_STATIC_JAVA_LIBRARIES := \
	android-support-test \
	mockito-target-minus-junit4 \
	frameworks-base-testutils \
	services \
	wifi-service \

LOCAL_JAVA_LIBRARIES := \
	android.test.runner \
	android.hidl.manager-V1.0-java \
	android.test.base \
	android.test.mock \
	conscrypt

# These must be explicitly included because they are not normally accessible
# from apps.
LOCAL_JNI_SHARED_LIBRARIES := \
	libcrypto \
	libwifi-service \
	libEGL \
	libGLESv2 \
	libaudioutils \
	libbacktrace \
	libbase \
	libbinder \
	libc++ \
	libcamera_client \
	libcamera_metadata \
	libcutils \
	libexpat \
	libgui \
	libhardware \
	libicui18n \
	libicuuc \
	liblzma \
	libmedia \
	libnativehelper \
	libnbaio \
	libnetutils \
	libnl \
	libpowermanager \
	libsonivox \
	libstagefright_foundation \
	libstdc++ \
	libsync \
	libwifi-system \
	libui \
<<<<<<< HEAD
	libunwind \
=======
>>>>>>> 5c646fae
	libunwindstack \
	libutils \
	libvndksupport \

ifdef WPA_SUPPLICANT_VERSION
LOCAL_JNI_SHARED_LIBRARIES += libwpa_client
endif

LOCAL_PACKAGE_NAME := FrameworksWifiTests
LOCAL_PRIVATE_PLATFORM_APIS := true

LOCAL_COMPATIBILITY_SUITE := device-tests

include $(BUILD_PACKAGE)<|MERGE_RESOLUTION|>--- conflicted
+++ resolved
@@ -100,10 +100,6 @@
 	libsync \
 	libwifi-system \
 	libui \
-<<<<<<< HEAD
-	libunwind \
-=======
->>>>>>> 5c646fae
 	libunwindstack \
 	libutils \
 	libvndksupport \
